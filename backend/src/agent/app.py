--- conflicted
+++ resolved
@@ -6,10 +6,6 @@
 # Define the FastAPI app
 app = FastAPI()
 
-<<<<<<< HEAD
-# Frontend serving logic removed as Vercel will handle it.
-# create_frontend_router and app.mount("/app", ...) were here.
-=======
 
 def create_frontend_router(build_dir="../frontend/dist"):
     """Creates a router to serve the React frontend.
@@ -46,5 +42,4 @@
     "/app",
     create_frontend_router(),
     name="frontend",
-)
->>>>>>> cf240a2c
+)